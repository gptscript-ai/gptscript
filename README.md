--- conflicted
+++ resolved
@@ -47,17 +47,16 @@
 curl https://get.gptscript.ai/install.sh | sh
 ```
 
-<<<<<<< HEAD
 ### Scoop (Windows)
 
 ```shell
 scoop install gptscript
-=======
+```
+
 #### WinGet (Windows)
 
 ```shell
 winget install gptscript-ai.gptscript
->>>>>>> f162c5aa
 ```
 
 #### Manually
